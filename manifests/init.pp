--- conflicted
+++ resolved
@@ -50,14 +50,6 @@
 #   String to set the specific version you want to install.
 #   Defaults to <tt>false</tt>.
 #
-<<<<<<< HEAD
-# [*jarfile*]
-#   This is the URI where to get logstash from. Valid protocols include:
-#   [ file | puppet | ftp | http | https ]
-#   Example:  "https://download.elasticsearch.org/logstash/logstash/logstash-1.2.1-flatjar.jar"
-#             "file:/my/local/path/to/logstash-1.2.1-flatjar.jar"
-#   Defaults to <tt>undef</tt>.
-=======
 # [*restart_on_change*]
 #   Boolean that determines if the application should be automatically restarted
 #   whenever the configuration changes. Disabling automatic restarts on config
@@ -66,7 +58,6 @@
 #
 #   Defaults to <tt>true</tt>, which will restart the application on any config
 #   change. Setting to <tt>false</tt> disables the automatic restart.
->>>>>>> 0660e59f
 #
 # The default values for the parameters are set in logstash::params. Have
 # a look at the corresponding <tt>params.pp</tt> manifest file if you need more
