# == Class: logstash::package
#
# This class exists to coordinate all software package management related
# actions, functionality and logical units in a central place.
#
#
# === Parameters
#
# This class does not provide any parameters.
#
#
# === Examples
#
# This class may be imported by other classes to use its functionality:
#   class { 'logstash::package': }
#
# It is not intended to be used directly by external resources like node
# definitions or other modules.
#
#
# === Authors
#
# * Richard Pijnenburg <mailto:richard@ispavailability.com>
#
class logstash::package {

  File {
    owner => 'root',
    group => 'root',
    mode  => '0644'
  }

  #### Package management

  # set params: in operation
  if $logstash::ensure == 'present' {

    # Check if we want to install a specific version or not
    if $logstash::version == false {

      $package_ensure = $logstash::autoupgrade ? {
        true  => 'latest',
        false => 'present',
      }

    } else {

      # install specific version
      $package_ensure = $logstash::version

    }

  # set params: removal
  } else {
    $package_ensure = 'purged'
  }

  if ($logstash::provider == 'package') {
<<<<<<< HEAD
    if ($logstash::jarfile != undef) {
      fail('logstash needs provider == custom when specifying jarfile')
    }

    # action
=======
    # We are using a package provided by a repository
>>>>>>> d21fb298
    package { $logstash::params::package:
      ensure => $package_ensure,
    }

  } elsif ($logstash::provider == 'custom') {
<<<<<<< HEAD
=======
    # We are using an external provided jar file

>>>>>>> d21fb298
    if $logstash::jarfile == undef {
      fail('logstash needs jarfile argument when using custom provider')
    }

    if $logstash::installpath == undef {
      fail('logstash need installpath argument when using custom provider')
    }

    # Create directory to place the jar file
    exec { 'create_install_dir':
      cwd     => '/',
      path    => ['/usr/bin', '/bin'],
      command => "mkdir -p ${logstash::installpath}",
      creates => $logstash::installpath;
    }

    # Create log directory
    exec { 'create_log_dir':
      cwd     => '/',
      path    => ['/usr/bin', '/bin'],
      command => "mkdir -p ${logstash::params::logdir}",
      creates => $logstash::params::logdir;
    }

    # Place the jar file
    file { "${logstash::installpath}/logstash.jar":
      ensure  => present,
      source  => $logstash::jarfile,
      require => Exec['create_install_dir']
    }

  }
}<|MERGE_RESOLUTION|>--- conflicted
+++ resolved
@@ -56,25 +56,14 @@
   }
 
   if ($logstash::provider == 'package') {
-<<<<<<< HEAD
-    if ($logstash::jarfile != undef) {
-      fail('logstash needs provider == custom when specifying jarfile')
-    }
-
-    # action
-=======
     # We are using a package provided by a repository
->>>>>>> d21fb298
     package { $logstash::params::package:
       ensure => $package_ensure,
     }
 
   } elsif ($logstash::provider == 'custom') {
-<<<<<<< HEAD
-=======
     # We are using an external provided jar file
 
->>>>>>> d21fb298
     if $logstash::jarfile == undef {
       fail('logstash needs jarfile argument when using custom provider')
     }
